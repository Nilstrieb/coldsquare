use file_parser::ClassFile;
use std::error::Error;
use std::io::Write;

pub fn display_class<W: Write>(mut w: W, class: &ClassFile) -> Result<(), Box<dyn Error>> {
    let cp = &class.constant_pool;

    writeln!(
        w,
        ".class ({:#X?}) file version {}.{}",
        class.magic, class.major_version, class.minor_version
    )?;

    writeln!(w)?;

    writeln!(
        w,
        "class {} extends {}{} {{",
<<<<<<< HEAD
        &class.this_class.get(cp).name_index.get(cp),
        match class.super_class.maybe_get(cp) {
            None => "<none>",
            Some(class) => &class.name_index.get(cp),
        },
        if class.interfaces.len() == 0 {
=======
        &class.this_class.get(cp)?.name_index.get(cp)?,
        if class.interfaces.is_empty() {
>>>>>>> 2460ab46
            "".to_string()
        } else {
            format!(
                " implements {}",
                // this is absolutely terrible but it works i guess
                class
                    .interfaces
                    .iter()
                    .map(|i| i.get(cp))
                    .map(|i| i.name_index.get(cp))
                    .collect::<Vec<_>>()
                    .join(",")
            )
        },
<<<<<<< HEAD
=======
        match class.super_class.get(cp)? {
            None => "<none>",
            Some(class) => class.name_index.get(cp)?,
        }
>>>>>>> 2460ab46
    )?;

    writeln!(w, " Attributes:")?;
    for attr in &class.attributes {
        writeln!(w, "  {}", &attr.attribute_name_index.get(cp))?;
    }
    writeln!(w)?;

    writeln!(w, " Fields:")?;
    for field in &class.fields {
        writeln!(
            w,
            "  {} {}",
            &field.descriptor_index.get(cp),
            &field.name_index.get(cp)
        )?;
    }
    writeln!(w)?;

    writeln!(w, " Methods:")?;
    for method in &class.methods {
        writeln!(
            w,
            "  {} {}",
            &method.descriptor_index.get(cp),
            &method.name_index.get(cp),
        )?;
    }

    writeln!(w, "}}")?;
    Ok(())
}<|MERGE_RESOLUTION|>--- conflicted
+++ resolved
@@ -1,4 +1,4 @@
-use file_parser::ClassFile;
+use file_parser::{ClassFile, ParseErr};
 use std::error::Error;
 use std::io::Write;
 
@@ -16,17 +16,12 @@
     writeln!(
         w,
         "class {} extends {}{} {{",
-<<<<<<< HEAD
         &class.this_class.get(cp).name_index.get(cp),
-        match class.super_class.maybe_get(cp) {
+        match class.super_class.get(cp) {
             None => "<none>",
             Some(class) => &class.name_index.get(cp),
-        },
-        if class.interfaces.len() == 0 {
-=======
-        &class.this_class.get(cp)?.name_index.get(cp)?,
+        }
         if class.interfaces.is_empty() {
->>>>>>> 2460ab46
             "".to_string()
         } else {
             format!(
@@ -36,23 +31,18 @@
                     .interfaces
                     .iter()
                     .map(|i| i.get(cp))
+                    .collect::<Result<Vec<_>, ParseErr>>()?
+                    .iter()
                     .map(|i| i.name_index.get(cp))
-                    .collect::<Vec<_>>()
+                    .collect::<Result<Vec<_>, ParseErr>>()?
                     .join(",")
             )
         },
-<<<<<<< HEAD
-=======
-        match class.super_class.get(cp)? {
-            None => "<none>",
-            Some(class) => class.name_index.get(cp)?,
-        }
->>>>>>> 2460ab46
     )?;
 
     writeln!(w, " Attributes:")?;
     for attr in &class.attributes {
-        writeln!(w, "  {}", &attr.attribute_name_index.get(cp))?;
+        writeln!(w, "  {}", &attr.attribute_name_index.get(cp)?)?;
     }
     writeln!(w)?;
 
@@ -61,8 +51,8 @@
         writeln!(
             w,
             "  {} {}",
-            &field.descriptor_index.get(cp),
-            &field.name_index.get(cp)
+            &field.descriptor_index.get(cp)?,
+            &field.name_index.get(cp)?
         )?;
     }
     writeln!(w)?;
@@ -72,8 +62,8 @@
         writeln!(
             w,
             "  {} {}",
-            &method.descriptor_index.get(cp),
-            &method.name_index.get(cp),
+            &method.descriptor_index.get(cp)?,
+            &method.name_index.get(cp)?,
         )?;
     }
 
